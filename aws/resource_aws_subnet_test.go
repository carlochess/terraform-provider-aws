--- conflicted
+++ resolved
@@ -16,17 +16,11 @@
 func init() {
 	resource.AddTestSweepers("aws_subnet", &resource.Sweeper{
 		Name: "aws_subnet",
-<<<<<<< HEAD
+		F:    testSweepSubnets,
 		Dependencies: []string{
 			"aws_batch_compute_environment",
-		},
-		F: testSweepSubnets,
-=======
-		F:    testSweepSubnets,
-		Dependencies: []string{
 			"aws_elb",
 		},
->>>>>>> 0b7a4ff2
 	})
 }
 
